--- conflicted
+++ resolved
@@ -1,209 +1,203 @@
-
-import tensorflow as tf
-from sklearn.preprocessing import StandardScaler
-import numpy as np
-from functools import partial
-
-
-def collate_pair(x: tf.Tensor, pred_len: int, values_idxs: list, label_idxs: list, selection_idxs: tf.Tensor = None, keep_dims: bool = False) -> tuple:
-    """
-    Collate input data into pairs of selected inputs and corresponding outputs.
-
-    Args:
-        x (tf.Tensor): Input data.
-        pred_len (int): Prediction length.
-        values_idxs (list): Indices of value columns.
-        label_idxs (list): Indices of label columns.
-        selection_idxs (tf.Tensor, optional): Indices of selected features. Defaults to None.
-        keep_dims (bool, optional): Whether to keep dimensions when selecting features. Defaults to False.
-
-    Returns:
-        tuple: Selected inputs and outputs as tensors.
-    """
-    seq_len = len(x)-pred_len
-    inputs = x[:-pred_len]
-
-    feat_size = len(label_idxs) + len(values_idxs)
-
-    selected_inputs = tf.gather(tf.reshape(
-        inputs, [seq_len*feat_size]), selection_idxs)
-    
-
-    if keep_dims:
-        padded_selection = tf.zeros_like(
-            tf.reshape(inputs, [seq_len*feat_size]))
-        padded_selection = tf.tensor_scatter_nd_add(
-            padded_selection, selection_idxs.reshape(-1, 1), selected_inputs)
-        selected_inputs = tf.reshape(padded_selection, [seq_len, feat_size])
-
-    outputs = tf.squeeze(tf.reshape(
-        tf.gather(x[-pred_len:], [label_idxs], axis=1), [pred_len*len(label_idxs)]))
-    return selected_inputs, outputs
-
-
-def batch(seq_len: int, x: tf.Tensor) -> tf.Tensor:
-    """
-    Batch the input data with a specified sequence length.
-
-    Args:
-        seq_len (int): Sequence length.
-        x (tf.Tensor): Input data.
-
-    Returns:
-        tf.Tensor: Batches of data.
-    """
-    return x.batch(seq_len)
-
-
-def get_values_and_labels_index(data: np.ndarray) -> tuple:
-    """
-    Get the indices of value and label columns in the input data.
-
-    Args:
-        data (np.ndarray): Input data.
-
-    Returns:
-        tuple: Indices of label columns and value columns.
-    """
-    label_idxs = [idx for idx, col in enumerate(
-        data.drop('year', axis=1).columns) if 'target' in col]
-    values_idxs = [idx for idx, col in enumerate(
-        data.drop('year', axis=1).columns) if 'target' not in col]
-
-    return label_idxs, values_idxs
-
-
-def scale(train_df: np.ndarray, valid_df: np.ndarray, test_df: np.ndarray) -> tuple:
-    """
-    Scale the input datasets using StandardScaler.
-
-    Args:
-        train_df (np.ndarray): Training dataset.
-        valid_df (np.ndarray): Validation dataset.
-        test_df (np.ndarray): Test dataset.
-
-    Returns:
-        tuple: Scaled training, validation, and test datasets, and the scaler object.
-    """
-
-    scaler = StandardScaler()
-
-    train_scaled = scaler.fit_transform(train_df)
-
-    valid_scaled = scaler.transform(valid_df)
-
-    test_scaled = scaler.transform(test_df)
-
-    return train_scaled, valid_scaled, test_scaled, scaler
-
-
-def split(data: np.ndarray, parameters: dict) -> tuple:
-    """
-    Split the data into training, validation, and test datasets based on the given parameters.
-
-    Args:
-        data (np.ndarray): Input data.
-        parameters (dict): Model parameters.
-
-    Returns:
-        tuple: Training, validation, and test datasets.
-    """
-
-    input_columns = [col for col in data.columns.tolist() if col != 'year']
-
-    split_by_year = parameters['dataset']['params'].get('crossval', False)
-    if split_by_year:
-
-        test_year = parameters['dataset']['params'].get('test_year', -1)
-        first_year = min(data.year.unique())
-
-        val_year = test_year-1 if test_year > first_year else first_year+1
-
-        train_df = data.loc[~data.year.isin(
-            [test_year, val_year]), input_columns].values
-
-        valid_df = data.loc[data.year == val_year, input_columns].values
-
-        test_df = data.loc[data.year == test_year, input_columns].values
-
-    else:
-
-        data = data.loc[:, input_columns]
-        train_df = data.iloc[:int(len(data)*0.8)].values
-
-        valid_df = data.iloc[int(len(data)*0.8):int(len(data)*0.9)].values
-
-        test_df = data.iloc[int(len(data)*0.9):].values
-
-    return train_df, valid_df, test_df
-
-
-def windowing(train_scaled: np.ndarray, valid_scaled: np.ndarray, test_scaled: np.ndarray, values_idxs: list, label_idxs: list, selection_idxs: tf.Tensor, parameters: dict) -> tuple:
-    """
-    Prepare the data for windowing and batching.
-
-    Args:
-        train_scaled (np.ndarray): Scaled training dataset.
-        valid_scaled (np.ndarray): Scaled validation dataset.
-        test_scaled (np.ndarray): Scaled test dataset.
-        values_idxs (list): Indices of value columns.
-        label_idxs (list): Indices of label columns.
-        selection_idxs (tf.Tensor): Indices of selected features.
-        parameters (dict): Model parameters.
-
-    Returns:
-        tuple: Training, validation, and test datasets in the specified format.
-    """
-    seq_len = parameters['dataset']['params']['seq_len']
-    pred_len = parameters['dataset']['params']['pred_len']
-    shift = parameters['dataset']['params']['shift'] or seq_len
-<<<<<<< HEAD
-    select_timesteps = parameters['dataset']['params'].get('select_timesteps', True)
-=======
->>>>>>> 23c72570
-    model_type = parameters['model']['params']['type']
-
-    keep_dims = parameters['model']['params'].get('keep_dims', False)
-
-    data_train = tf.data.Dataset.from_tensor_slices(train_scaled)
-    data_valid = tf.data.Dataset.from_tensor_slices(valid_scaled)
-    data_test = tf.data.Dataset.from_tensor_slices(test_scaled)
-
-    batch_seq = partial(batch, seq_len+pred_len)
-    data_train = data_train.window(seq_len+pred_len, shift=shift, drop_remainder=True).flat_map(batch_seq).map(
-        lambda x: collate_pair(x, pred_len, values_idxs, label_idxs, selection_idxs, keep_dims))
-    data_valid = data_valid.window(seq_len+pred_len, shift=shift, drop_remainder=True).flat_map(batch_seq).map(
-        lambda x: collate_pair(x, pred_len, values_idxs, label_idxs, selection_idxs, keep_dims))
-    data_test = data_test.window(seq_len+pred_len, shift=shift, drop_remainder=True).flat_map(batch_seq).map(
-        lambda x: collate_pair(x, pred_len, values_idxs, label_idxs, selection_idxs, keep_dims))
-
-    if model_type == 'tensorflow':
-        data_train = data_train.batch(
-            32, drop_remainder=True).cache().prefetch(tf.data.AUTOTUNE)
-    else:
-        data_train = list(map(lambda x: x.numpy(), next(
-            data_train.batch(999999).__iter__())))
-
-    data_valid = list(map(lambda x: x.numpy(), next(
-        data_valid.batch(999999).__iter__())))
-    data_test = list(map(lambda x: x.numpy(), next(
-        data_test.batch(999999).__iter__())))
-    
-    return data_train, data_valid, data_test
-
-
-def get_feature_names(data, parameters):
-
-    seq_len = parameters['dataset']['params']['seq_len']
-<<<<<<< HEAD
-    select_timesteps = parameters['dataset']['params'].get('select_timesteps', True)
-=======
->>>>>>> 23c72570
-
-    feature_names = np.array(
-        [col for col in data.drop('year', axis=1).columns])
-
-    features = np.array([np.core.defchararray.add(
-        feature_names, ' t-'+str(i)) for i in range(seq_len, 0, -1)]).flatten()
-
-    return features
+
+import tensorflow as tf
+from sklearn.preprocessing import StandardScaler
+import numpy as np
+from functools import partial
+
+
+def collate_pair(x: tf.Tensor, pred_len: int, values_idxs: list, label_idxs: list, selection_idxs: tf.Tensor = None, keep_dims: bool = False) -> tuple:
+    """
+    Collate input data into pairs of selected inputs and corresponding outputs.
+
+    Args:
+        x (tf.Tensor): Input data.
+        pred_len (int): Prediction length.
+        values_idxs (list): Indices of value columns.
+        label_idxs (list): Indices of label columns.
+        selection_idxs (tf.Tensor, optional): Indices of selected features. Defaults to None.
+        keep_dims (bool, optional): Whether to keep dimensions when selecting features. Defaults to False.
+
+    Returns:
+        tuple: Selected inputs and outputs as tensors.
+    """
+    seq_len = len(x)-pred_len
+    inputs = x[:-pred_len]
+
+    feat_size = len(label_idxs) + len(values_idxs)
+
+    selected_inputs = tf.gather(tf.reshape(
+        inputs, [seq_len*feat_size]), selection_idxs)
+    
+
+    if keep_dims:
+        padded_selection = tf.zeros_like(
+            tf.reshape(inputs, [seq_len*feat_size]))
+        padded_selection = tf.tensor_scatter_nd_add(
+            padded_selection, selection_idxs.reshape(-1, 1), selected_inputs)
+        selected_inputs = tf.reshape(padded_selection, [seq_len, feat_size])
+
+    outputs = tf.squeeze(tf.reshape(
+        tf.gather(x[-pred_len:], [label_idxs], axis=1), [pred_len*len(label_idxs)]))
+    return selected_inputs, outputs
+
+
+def batch(seq_len: int, x: tf.Tensor) -> tf.Tensor:
+    """
+    Batch the input data with a specified sequence length.
+
+    Args:
+        seq_len (int): Sequence length.
+        x (tf.Tensor): Input data.
+
+    Returns:
+        tf.Tensor: Batches of data.
+    """
+    return x.batch(seq_len)
+
+
+def get_values_and_labels_index(data: np.ndarray) -> tuple:
+    """
+    Get the indices of value and label columns in the input data.
+
+    Args:
+        data (np.ndarray): Input data.
+
+    Returns:
+        tuple: Indices of label columns and value columns.
+    """
+    label_idxs = [idx for idx, col in enumerate(
+        data.drop('year', axis=1).columns) if 'target' in col]
+    values_idxs = [idx for idx, col in enumerate(
+        data.drop('year', axis=1).columns) if 'target' not in col]
+
+    return label_idxs, values_idxs
+
+
+def scale(train_df: np.ndarray, valid_df: np.ndarray, test_df: np.ndarray) -> tuple:
+    """
+    Scale the input datasets using StandardScaler.
+
+    Args:
+        train_df (np.ndarray): Training dataset.
+        valid_df (np.ndarray): Validation dataset.
+        test_df (np.ndarray): Test dataset.
+
+    Returns:
+        tuple: Scaled training, validation, and test datasets, and the scaler object.
+    """
+
+    scaler = StandardScaler()
+
+    train_scaled = scaler.fit_transform(train_df)
+
+    valid_scaled = scaler.transform(valid_df)
+
+    test_scaled = scaler.transform(test_df)
+
+    return train_scaled, valid_scaled, test_scaled, scaler
+
+
+def split(data: np.ndarray, parameters: dict) -> tuple:
+    """
+    Split the data into training, validation, and test datasets based on the given parameters.
+
+    Args:
+        data (np.ndarray): Input data.
+        parameters (dict): Model parameters.
+
+    Returns:
+        tuple: Training, validation, and test datasets.
+    """
+
+    input_columns = [col for col in data.columns.tolist() if col != 'year']
+
+    split_by_year = parameters['dataset']['params'].get('crossval', False)
+    if split_by_year:
+
+        test_year = parameters['dataset']['params'].get('test_year', -1)
+        first_year = min(data.year.unique())
+
+        val_year = test_year-1 if test_year > first_year else first_year+1
+
+        train_df = data.loc[~data.year.isin(
+            [test_year, val_year]), input_columns].values
+
+        valid_df = data.loc[data.year == val_year, input_columns].values
+
+        test_df = data.loc[data.year == test_year, input_columns].values
+
+    else:
+
+        data = data.loc[:, input_columns]
+        train_df = data.iloc[:int(len(data)*0.8)].values
+
+        valid_df = data.iloc[int(len(data)*0.8):int(len(data)*0.9)].values
+
+        test_df = data.iloc[int(len(data)*0.9):].values
+
+    return train_df, valid_df, test_df
+
+
+def windowing(train_scaled: np.ndarray, valid_scaled: np.ndarray, test_scaled: np.ndarray, values_idxs: list, label_idxs: list, selection_idxs: tf.Tensor, parameters: dict) -> tuple:
+    """
+    Prepare the data for windowing and batching.
+
+    Args:
+        train_scaled (np.ndarray): Scaled training dataset.
+        valid_scaled (np.ndarray): Scaled validation dataset.
+        test_scaled (np.ndarray): Scaled test dataset.
+        values_idxs (list): Indices of value columns.
+        label_idxs (list): Indices of label columns.
+        selection_idxs (tf.Tensor): Indices of selected features.
+        parameters (dict): Model parameters.
+
+    Returns:
+        tuple: Training, validation, and test datasets in the specified format.
+    """
+    seq_len = parameters['dataset']['params']['seq_len']
+    pred_len = parameters['dataset']['params']['pred_len']
+    shift = parameters['dataset']['params']['shift'] or seq_len
+    select_timesteps = parameters['dataset']['params'].get('select_timesteps', True)
+    model_type = parameters['model']['params']['type']
+
+    keep_dims = parameters['model']['params'].get('keep_dims', False)
+
+    data_train = tf.data.Dataset.from_tensor_slices(train_scaled)
+    data_valid = tf.data.Dataset.from_tensor_slices(valid_scaled)
+    data_test = tf.data.Dataset.from_tensor_slices(test_scaled)
+
+    batch_seq = partial(batch, seq_len+pred_len)
+    data_train = data_train.window(seq_len+pred_len, shift=shift, drop_remainder=True).flat_map(batch_seq).map(
+        lambda x: collate_pair(x, pred_len, values_idxs, label_idxs, selection_idxs, keep_dims))
+    data_valid = data_valid.window(seq_len+pred_len, shift=shift, drop_remainder=True).flat_map(batch_seq).map(
+        lambda x: collate_pair(x, pred_len, values_idxs, label_idxs, selection_idxs, keep_dims))
+    data_test = data_test.window(seq_len+pred_len, shift=shift, drop_remainder=True).flat_map(batch_seq).map(
+        lambda x: collate_pair(x, pred_len, values_idxs, label_idxs, selection_idxs, keep_dims))
+
+    if model_type == 'tensorflow':
+        data_train = data_train.batch(
+            32, drop_remainder=True).cache().prefetch(tf.data.AUTOTUNE)
+    else:
+        data_train = list(map(lambda x: x.numpy(), next(
+            data_train.batch(999999).__iter__())))
+
+    data_valid = list(map(lambda x: x.numpy(), next(
+        data_valid.batch(999999).__iter__())))
+    data_test = list(map(lambda x: x.numpy(), next(
+        data_test.batch(999999).__iter__())))
+    
+    return data_train, data_valid, data_test
+
+
+def get_feature_names(data, parameters):
+
+    seq_len = parameters['dataset']['params']['seq_len']
+    select_timesteps = parameters['dataset']['params'].get('select_timesteps', True)
+
+    feature_names = np.array(
+        [col for col in data.drop('year', axis=1).columns])
+
+    features = np.array([np.core.defchararray.add(
+        feature_names, ' t-'+str(i)) for i in range(seq_len, 0, -1)]).flatten()
+
+    return features